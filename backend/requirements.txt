--- conflicted
+++ resolved
@@ -33,14 +33,8 @@
 jinja2==3.1.2
 
 # Flask and Quart Dependencies
-<<<<<<< HEAD
-quart==0.17.0   # Updated for compatibility
-quart-cors==0.3.0
-werkzeug==2.2.2
-=======
 quart==0.19.8   # Updated for compatibility
 quart-cors==0.7.0
 werkzeug==3.0.0
->>>>>>> f276fc48
 
 hypercorn