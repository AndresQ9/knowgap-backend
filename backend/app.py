from youtubesearchpython import VideosSearch
import os
from openai import OpenAI
from dotenv import load_dotenv
import json
import get_curated_videos
from flask import Flask, request, jsonify
from flask_cors import CORS
from update_courses import update_db, get_token_collection
from encryption import at_risk_encrypt_token, at_risk_decrypt_token
from pymongo import MongoClient
from update_course_students import update_db as update_students_db
from update_course_quizzes import update_db as update_quizzes_db
import asyncio

# Handling Environment Variables
load_dotenv()

DB_CONNECTION_STRING = os.getenv('DB_CONNECTION_STRING')
HEX_ENCRYPTION_KEY = os.getenv('HEX_ENCRYPTION_KEY')

encryption_key = bytes.fromhex(HEX_ENCRYPTION_KEY)

app = Flask(__name__)
CORS(app)

@app.route('/')
def hello_world():
    return jsonify('Welcome to the KnowGap Backend API!')

@app.route('/get-video-rec', methods=['POST'])
def get_video_recc_route():
    data = request.get_json()  # Extract JSON payload
    print(f"Received data: {data}")  # Log incoming request data for debugging
    
    student_id = data.get('userid')
    course_id = data.get('courseid')
    
    # Input validation with logging
    if not student_id:
        print("Missing Student ID")
        return jsonify({'error': 'Missing Student ID'}), 400
    if not course_id:
        print("Missing Course ID")
        return jsonify({'error': 'Missing Course ID'}), 400
    
    # Call the logic that works locally
    reccs = get_curated_videos.get_assessment_videos(student_id, course_id)
    print(f"Returning recommendations: {reccs}")  # Log the returned data
    return jsonify(reccs)

@app.route('/update-course', methods=['POST'])
def update_course_route():
    data = request.get_json()
    
    course_id = data.get('courseid')
    access_token = data.get('access_token')
    
    # Input Validations
    if not course_id:
        return jsonify({'error': 'Missing Course ID'}), 400
    if not access_token:
        return jsonify({'error': 'Missing Access Token'}), 400
    
    update_db(course_id, access_token)

    return jsonify({'status': "Complete"})

# POST endpoint to update or create a user
@app.route('/add-token', methods=['POST'])
def add_user_token():
    data = request.get_json()
    user_id = data.get('userid')
    access_token = data.get('access_token')
    course_ids = data.get('courseids')
    link = data.get('link')

    # Input Validations
    if not user_id:
        return jsonify({'error': 'Missing User ID'}), 400
    if not access_token:
        return jsonify({'error': 'Missing Access Token'}), 400
    if not course_ids:
        return jsonify({'error': 'Missing Course ID(s)'}), 400
    if not link:
        return jsonify({'error': 'Missing Base Link'}), 400

    token_collection = get_token_collection()
    encrypted_token = at_risk_encrypt_token(encryption_key, access_token)

<<<<<<< HEAD
    token_collection.update_one({'_id': user_id},{"$set": {"auth": encrypted_token, "courseids": course_ids}}, upsert=True)
=======
    token_collection.update_one({'_id': user_id},{"$set": {"auth": encrypted_token, "courseids": course_ids, "link": link}},upsert=True)
>>>>>>> 79973a8d

    # return updated user details
    updated_user = token_collection.find_one({'_id': user_id}, {'_id': 0})
    if updated_user:
        return jsonify({'status': 'Complete'}), 200
    else:
        return jsonify({'status': 'Error', 'message': 'User not found'}), 404
    
# GET endpoint to retrieve user data
@app.route('/get-user', methods=['GET'])
def get_user():
    data = request.get_json()
    userid = data.get('userid')

    if not userid:
        return jsonify({'error': 'Missing user ID(s) parameter'}), 400
    
    token_collection = get_token_collection()

    # fetch the user from MongoDB
    user = token_collection.find_one({'_id': userid})

    if user:
        decrypted_token = at_risk_decrypt_token(encryption_key, user['auth'])
        return jsonify({
            'status' : 'Success',
            "user_details": {
                "_id": user["_id"],
                "auth": decrypted_token,
                "courseids": user["courseids"],
                "link": user["link"]
            }
        }), 200
    else:
        return jsonify({'status': 'Error', 'message': 'User not found'}), 404

# POST endpoint to update course requests asynchronously
@app.route('/update_course_request', methods=['POST'])
async def update_course_request():
    data = request.get_json()
    
    courseid = int(data.get('courseid'))
    access_token = data.get('access_token')
    authkey = data.get('authkey')
    link = data.get('link')

    # Make sure there is no missing parameters from request
    if not all([courseid, access_token, authkey]):
        return jsonify({'error': 'Missing parameters'}), 400
    
    await update_students_db(courseid, access_token, authkey, link)
    await update_quizzes_db(courseid, access_token, authkey, link)

    return jsonify({'status': "Complete"})


if __name__ == "__main__":
    app.run()


#@app.route('/get-video-rec', methods=['POST'])
# def get_video_recc_route():
#     data = request.get_json()
#     student_id = data.get('userid')
#     course_id = data.get('courseid')
    
#     # Input Validations
#     if not student_id:
#         return jsonify({'error': 'Missing Student ID'})
#     if not course_id:
#         return jsonify({'error': 'Missing Course ID'})
    
#     reccs = get_curated_videos.get_assessment_videos(student_id, course_id)
#     return jsonify(reccs)<|MERGE_RESOLUTION|>--- conflicted
+++ resolved
@@ -88,11 +88,7 @@
     token_collection = get_token_collection()
     encrypted_token = at_risk_encrypt_token(encryption_key, access_token)
 
-<<<<<<< HEAD
-    token_collection.update_one({'_id': user_id},{"$set": {"auth": encrypted_token, "courseids": course_ids}}, upsert=True)
-=======
     token_collection.update_one({'_id': user_id},{"$set": {"auth": encrypted_token, "courseids": course_ids, "link": link}},upsert=True)
->>>>>>> 79973a8d
 
     # return updated user details
     updated_user = token_collection.find_one({'_id': user_id}, {'_id': 0})
