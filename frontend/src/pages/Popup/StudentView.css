--- conflicted
+++ resolved
@@ -200,16 +200,6 @@
 
 .slide-in {
   animation: slideIn 0.5s ease-in-out;
-<<<<<<< HEAD
-}
-
-.support-video-container {
-  padding: 20px;
-  border-radius: 12px;
-  background: #ffffff;
-  box-shadow: 0 4px 8px rgba(0, 0, 0, 0.1);
-  margin: 15px 0;
-=======
   /* Enhanced Video Cards */
 .video-card {
   display: flex;
@@ -263,29 +253,10 @@
   padding: 20px;
   background: #f8f9fa;
   border-radius: 16px;
->>>>>>> f276fc48
 }
 
 .support-video-card {
   display: flex;
-<<<<<<< HEAD
-  align-items: center;
-  justify-content: space-between;
-  padding: 15px;
-  border-radius: 8px;
-  background: #f8f9fa;
-  transition: transform 0.2s ease;
-}
-
-.support-video-card:hover {
-  transform: translateY(-2px);
-  box-shadow: 0 6px 12px rgba(0, 0, 0, 0.1);
-}
-
-.support-video-info {
-  flex: 1;
-  padding-right: 20px;
-=======
   background: #ffffff;
   border-radius: 12px;
   padding: 20px;
@@ -304,34 +275,17 @@
   height: 112px;
   border-radius: 10px;
   object-fit: cover;
->>>>>>> f276fc48
 }
 
 .support-video-title {
   font-size: 18px;
   font-weight: 600;
   color: #2c3e50;
-<<<<<<< HEAD
-  margin-bottom: 8px;
-=======
   margin-bottom: 10px;
->>>>>>> f276fc48
 }
 
 .support-video-channel {
   font-size: 14px;
-<<<<<<< HEAD
-  color: #666;
-  margin-bottom: 5px;
-}
-
-.support-video-thumbnail {
-  width: 180px;
-  height: 120px;
-  border-radius: 6px;
-  object-fit: cover;
-}
-=======
   color: #7f8c8d;
 }
 
@@ -438,4 +392,51 @@
 
 
 }
->>>>>>> f276fc48
+
+.support-video-container {
+  padding: 20px;
+  border-radius: 12px;
+  background: #ffffff;
+  box-shadow: 0 4px 8px rgba(0, 0, 0, 0.1);
+  margin: 15px 0;
+}
+
+.support-video-card {
+  display: flex;
+  align-items: center;
+  justify-content: space-between;
+  padding: 15px;
+  border-radius: 8px;
+  background: #f8f9fa;
+  transition: transform 0.2s ease;
+}
+
+.support-video-card:hover {
+  transform: translateY(-2px);
+  box-shadow: 0 6px 12px rgba(0, 0, 0, 0.1);
+}
+
+.support-video-info {
+  flex: 1;
+  padding-right: 20px;
+}
+
+.support-video-title {
+  font-size: 18px;
+  font-weight: 600;
+  color: #2c3e50;
+  margin-bottom: 8px;
+}
+
+.support-video-channel {
+  font-size: 14px;
+  color: #666;
+  margin-bottom: 5px;
+}
+
+.support-video-thumbnail {
+  width: 180px;
+  height: 120px;
+  border-radius: 6px;
+  object-fit: cover;
+}
